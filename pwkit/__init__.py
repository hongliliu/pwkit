--- conflicted
+++ resolved
@@ -2,64 +2,7 @@
 # Copyright 2014-2016 Peter Williams <peter@newton.cx> and collaborators.
 # Licensed under the MIT License.
 
-<<<<<<< HEAD
-"""
-Peter Williams' toolkit for science and astronomy.
-
-Modules in this package:
-
-  (this one)       - Exceptions, Holder class, Python 3 compat help.
-  astimage         - Generic I/O interface for astronomical images (FITS, CASA, MIRIAD).
-  astutil          - Miscellaneous astronomy-related constants and functions.
-  bblocks          - Bayesian Blocks analysis for binning time-tagged events.
-  cgs              - Physical constants in CGS.
-  cli              - Utilities for command-line programs.
-  colormaps        - Mapping scalars into a color palette for visualization.
-  contours         - Tracing contours in functions and data.
-  data_gui_helpers - Helpers for GUIs for investigating data arrays.
-  ellipses         - Computations with ellipses in several parametrizations.
-  environments     - Interfacing with external software environments (SAS, CIAO, etc).
-  immodel          - Analytical modeling of astronomical images.
-  inifile          - Simple ini-format file parser.
-  io               - Utilities for input and output.
-  kbn_conf         - Calculate Poisson-like confidence intervals assuming a background.
-  kwargv           - Keyword-style argument parsing.
-  latex            - Tools for interacting with the LaTeX typesetting system.
-  lmmin            - Levenberg-Marquardt least-squares function minimizer.
-  lsqmdl           - Model data with least-squares fitting.
-  msmt             - Framework for working with uncertain measurements.
-  ndshow_gtk2      - Visualize data arrays as interactive images, using Gtk+2.
-  ndshow_gtk2      - Visualize data arrays as interactive images, using Gtk+3.
-  numutil          - Basic NumPy and generic numerical utilities.
-  oo_helpers       - Helpful tools for structured-programming contexts.
-  parallel         - Utilities for parallel processing.
-  pdm              - Finding periods in data with Phase Dispersion Minimization.
-  phoenix          - Working with Phoenix-based model atmospheres.
-  radio_cal_models - Models of radio-wavelength calibrator flux densities.
-  slurp            - Streaming output from sub-programs.
-  synphot          - Synthetic photometry and database of instrumental bandpasses.
-  tabfile          - I/O on typed tabular files containing uncertain measurements.
-  tinifile         - I/O on typed ini-format files containing uncertain measurements.
-  ucd_physics      - Estimating physical quantities for M stars and UCDs.
-  unicode_to_latex - Rendering Unicode to LaTeX.
-
-
-Classes in the toplevel module:
-
-  Holder      - A "namespace object" that just lets you assign attributes.
-  PKError     - Base exception class for PWKit
-  binary_type - The binary data type: either `str` (Python 2.x) or `bytes` (Python 3.x)
-  text_type   - The text data type: either `unicode` (Python 2.x) or `str` (Python 3.x)
-
-Functions in the toplevel module:
-
-  reraise_context - Reraise an exception with additional contextual information
-                    in the message.
-  unicode_to_str  - Write `def __unicode__ (self): ... ; __str__ = unicode_to_str`
-                    in classes.
-=======
 """A toolkit for science and astronomy in Python.
->>>>>>> c9ef5460
 
 """
 from __future__ import absolute_import, division, print_function, unicode_literals
