# -*- mode: python; coding: utf-8 -*-
# Copyright 2013-2015 Peter Williams <peter@newton.cx> and collaborators.
# Licensed under the MIT license.

"""Math with uncertain measurements.

"""
from __future__ import absolute_import, division, print_function, unicode_literals

__all__ = str ('''
Domain

Kind

MeasurementABC
MeasurementFunctionLibrary

sampled_n_samples
SampledDtypeGenerator
get_sampled_dtype
Sampled
sampled_function_library

ApproximateDtypeGenerator
get_approximate_dtype
Approximate
approximate_function_library

try_as_measurement
''').split ()

import abc, operator, six
from six.moves import range
import numpy as np

from . import PKError, unicode_to_str
from .simpleenum import enumeration
from .numutil import broadcastize, try_asarray
from .mathlib import TidiedFunctionLibrary, MathlibDelegatingObject, numpy_types




@enumeration
class Domain (object):
    """An enumeration of possible domains that measurements may span.

    """
    anything = 0
    nonnegative = 1
    nonpositive = 2

    names = ['anything', 'nonnegative', 'nonpositive']

    @classmethod # for some reason @staticmethod isn't working?
    def normalize (cls, domain):
        """Return a verified, normalized domain. In particular we allow the string
        representations to be used, which can be convenient for code calling
        us from outside this module.

        """
        try:
            dval = Domain.names.index (domain)
        except ValueError:
            try:
                dval = int (domain)
            except (ValueError, TypeError):
                raise ValueError ('illegal measurement domain %r' % domain)

        if not (dval >= cls.anything and dval <= cls.nonpositive):
            raise ValueError ('illegal measurement domain %r' % domain)
        return dval

    negate = [anything, nonpositive, nonnegative]
    add = {
        (anything, anything): anything,
        (anything, nonnegative): anything,
        (anything, nonpositive): anything,
        (nonnegative, nonnegative): nonnegative,
        (nonnegative, nonpositive): anything,
        (nonpositive, nonpositive): nonpositive,
    }
    union = add
    mul = {
        (anything, anything): anything,
        (anything, nonnegative): anything,
        (anything, nonpositive): anything,
        (nonnegative, nonnegative): nonnegative,
        (nonnegative, nonpositive): nonpositive,
        (nonpositive, nonpositive): nonnegative,
    }


def _ordpair (v1, v2):
    """For use with Domain data tables."""
    if v1 > v2:
        return (v2, v1)
    return (v1, v2)


def _all_in_domain (data, domain):
    if domain == Domain.anything:
        return True
    if domain == Domain.nonnegative:
        return np.all (data >= 0)
    if domain == Domain.nonpositive:
        return np.all (data <= 0)




@enumeration
class Kind (object):
    undef = 0
    msmt = 1
    upper = 2
    lower = 3

    names = ['undef', 'msmt', 'upper', 'lower']

    @classmethod
    def check (cls, kinds):
        if not np.all ((kinds >= Kind.undef) & (kinds <= Kind.lower)):
            raise ValueError ('illegal measurement kind(s) %r' % kinds)
        return kinds

    negate = np.array ([undef, msmt, lower, upper])
    reciprocal = negate

    # For binary operations, we need to be able to vectorize, and it would be
    # nice to be somewhat efficient about it. So, we need to make a bunch of
    # static arrays indexed by:
    #
    #    0 - undef * undef
    #    1 - undef * msmt
    #    2 - undef * upper
    #    3 - undef * lower
    #
    #    4 - msmt  * undef  (redundant with 1)
    #    5 - msmt  * msmt
    #    6 - msmt  * upper
    #    7 - msmt  * lower
    #
    #    8 - upper * undef  (redundant with 2)
    #    9 - upper * msmt   (redundant with 6)
    #   10 - upper * upper
    #   11 - upper * lower
    #
    #   12 - lower * undef  (redundant with 3)
    #   13 - lower * msmt   (redundant with 7)
    #   14 - lower * upper  (redundant with 11)
    #   15 - lower * lower

    @classmethod
    def binop (cls, k1, k2):
        return k1 * 4 + k2

    add = np.array ([
        undef, undef, undef, undef, # undef + ...
        undef, msmt,  upper, lower, # msmt  + ...
        undef, upper, upper, undef, # upper + ...
        undef, lower, undef, lower, # lower + ...
    ])

    posmul = np.array ([
        # Multiplication, assuming both values are positive.
        undef, undef, undef, undef, # undef * ...
        undef, msmt,  upper, lower, # msmt  * ...
        undef, upper, upper, undef, # upper * ...
        undef, lower, undef, lower, # lower * ...
    ])




class MeasurementABC (six.with_metaclass (abc.ABCMeta, MathlibDelegatingObject)):
    """A an array of measurements that may be uncertain or limits.

    """
    __slots__ = ('domain', 'data', '_zerod')

    @classmethod
    def from_other (cls, v, copy=True, domain=None):
        raise NotImplementedError ()

    @classmethod
    def _from_data (cls, domain, data):
        """This default implementation assumes that __init__ has a signature
        compatible with: __init__ (domain, None, _noalloc=False)

        """
        rv = cls (domain, None, _noalloc=True)
        rv.data = data
        rv._zerod = (rv.data.shape == ())
        if rv._zerod:
            rv.data = np.atleast_1d (rv.data)
        return rv

    def copy (self):
        return self.__class__._from_data (self.domain, self.data.copy ())

    __hash__ = None # mutable container => should not be hashable


    # Basic array properties

    @property
    def shape (self):
        if self._zerod:
            return ()
        return self.data.shape

    @property
    def ndim (self):
        if self._zerod:
            return 0
        return self.data.ndim

    @property
    def size (self):
        if self._zerod:
            return 1
        return self.data.size

    def __len__ (self):
        if self._zerod:
            raise TypeError ('len() of unsized object')
        return self.data.shape[0]


    # Comparisons. We are conservative with the built-in operators.

    def __lt__ (self, other):
        raise TypeError ('Measurements do not have a well-defined "<" comparison')

    def __le__ (self, other):
        raise TypeError ('Measurements do not have a well-defined "<=" comparison')

    def __gt__ (self, other):
        raise TypeError ('Measurements do not have a well-defined ">" comparison')

    def __ge__ (self, other):
        raise TypeError ('Measurements do not have a well-defined ">=" comparison')

    def __eq__ (self, other):
        raise TypeError ('Measurements do not have a well-defined "==" comparison')

    def __ne__ (self, other):
        raise TypeError ('Measurements do not have a well-defined "!=" comparison')


    # Indexing

    def __getitem__ (self, index):
        if self._zerod:
            raise IndexError ('invalid index to scalar variable')
        return self.__class__._from_data (self.domain, self.data[index])

    def __setitem__ (self, index, value):
        if self._zerod:
            raise TypeError ('object does not support item assignment')
        value = self.__class__.from_other (value, copy=False)
        self.domain = Domain.union[_ordpair (self.domain, value.domain)]
        self.data[index] = value.data


    # mathlib convenience

    def cmask (self, **kwargs):
        from .mathlib import common_interface_functions
        return common_interface_functions['cmask'] (self, **kwargs)

    def repvals (self, **kwargs):
        from .mathlib import common_interface_functions
        return common_interface_functions['repvals'] (self, **kwargs)


    # Stringification

    @staticmethod
    def _str_one (datum):
        raise NotImplementedError ()


    def __unicode__ (self):
        if self._zerod:
            datum = self._str_one (self.data[0])
            return datum + ' (%s %s scalar)' % (Domain.names[self.domain],
                                                self.__class__.__name__)
        else:
            text = np.array2string (self.data, formatter={'all': self._str_one})
            return text + ' (%s %s %r-array)' % (Domain.names[self.domain],
                                                 self.__class__.__name__,
                                                 self.shape)

    __str__ = unicode_to_str

    def __repr__ (self):
        return str (self)


    @classmethod
    def parse (cls, text, domain=Domain.anything):
        raise NotImplementedError ()


class MeasurementFunctionLibrary (TidiedFunctionLibrary):
    """This function library implements as much basic algebra as it can
    in terms of the following fundamental operations:

    - add
    - exp
    - log
    - multiply
    - negative
    - reciprocal

    """
    def fill_from_broadcasted (self, x, out):
        """Fill *out* with the values from *x*, broadcasting as appropriate.

        """
        raise NotImplementedError ()

    def fill_unity_like (self, x, out):
        """Fill *out* with ones, matching the (broadcasted) masking state of *x* if
        applicable.

        """
        raise NotImplementedError ()


    def tidy_expm1 (self, x, out):
        """The whole point of this function is that non-naive implementations can
        achieve higher precision, so this naive implementation is not going to be
        that useful.

        """
        self.exp (x, out)
        self.subtract (out, 1, out)
        return out


    def tidy_log10 (self, x, out):
        self.log (x, out)
        self.true_divide (out, np.log (10), out)
        return out


    def tidy_log1p (self, x, out):
        """The whole point of this function is that non-naive implementations can
        achieve higher precision, so this naive implementation is not going to be
        that useful.

        """
        self.add (x, 1, out)
        self.log (out, out)
        return out


    def tidy_log2 (self, x, out):
        self.log (x, out)
        self.true_divide (out, np.log (2), out)
        return out


    def power (self, x, y, out=None):
        # Note that this is intentionally not a "tidy" function because we
        # don't want automatic conversion of the arguments to a common type.

        try:
            v = float (x)
            # If we didn't just raise an exception, this is the __rpow__ case.
            # You might not think that this is common functionality, but it's
            # important for undoing logarithms; i.e. 10**x.
            if out is None:
                out = self.new_empty (y.shape, y.dtype)
            self.multiply (y, np.log (v), out)
            self.exp (out, out)
            return out
        except TypeError:
            pass

        try:
            v = float (y)
        except TypeError:
            raise ValueError ('measurements can only be exponentiated by exact values')

        if out is None:
            out = self.new_empty (x.shape, x.dtype)

        if v == 0:
            self.fill_unity_like (x, out)
            return out

        reciprocate = (v < 0)
        if reciprocate:
            v = -v

        i = int (v)

        if v != i:
            # A fractional exponent.
            self.log (x, out)
            self.multiply (out, v, out)
            self.exp (out, out)
        else:
            # An integer exponent: implement as a series of multiplies, so
            # that we can work with negative values (which the log/exp
            # approach can't). Not the most efficient, but reduces the chance
            # for bugs.
            self.fill_from_broadcasted (x, out)
            for _ in range (i - 1):
                self.multiply (out, x, out)

        if reciprocate:
            self.reciprocal (out, out)
        return out


    def tidy_sqrt (self, x, out):
        self.power (x, 0.5, out)
        return out


    def tidy_square (self, x, out):
        self.power (x, 2, out)
        return out


    def tidy_subtract (self, x, y, out):
        # We have to allocate a temporary in case `x is out`. Or you know we could
        # just implement the function.
        temp = self.new_empty (y.shape, y.dtype)
        self.negative (y, temp)
        self.add (x, temp, out)
        return out


    def tidy_true_divide (self, x, y, out):
        # We have to allocate a temporary in case `x is out`. Or you know we could
        # just implement the function.
        temp = self.new_empty (y.shape, y.dtype)
        self.reciprocal (y, temp)
        self.multiply (x, temp, out)
        return out




# A Sampled measurement is one in which we propagate uncertainties the only
# fully tractable way -- by approximating each measurement with a large number
# of samples that are then processed vectorially. It's absurdly
# memory-inefficient, but works, unlike analytic error propagation, which
# fails in many real applications.

sampled_n_samples = 1024 - 1 # each Sampled takes 1024*itemsize bytes

class SampledDtypeGenerator (object):
    def __init__ (self):
        self.cache = {}

    def __call__ (self, sample_dtype):
        prev = self.cache.get (sample_dtype)
        if prev is not None:
            return prev

        # The `str` calls are needed for Python 2.x since unicode_literals is
        # activated.
        npad = np.dtype (sample_dtype).itemsize - 1
        dtype = np.dtype ([
            (str ('kind'), np.uint8, 1),
            (str ('_pad'), np.uint8, npad),
            (str ('samples'), sample_dtype, sampled_n_samples),
        ])
        self.cache[sample_dtype] = dtype
        return dtype

get_sampled_dtype = SampledDtypeGenerator ()


class Sampled (MeasurementABC):
    """An empirical uncertain value, represented by samples.

    """
    def __init__ (self, domain, shape, dtype=np.double, _noalloc=False, _noinit=False):
        self.domain = Domain.normalize (domain)

        if _noalloc:
            return # caller's responsibility to set `data` and `_zerod`

        # You can't index scalar values which makes it really annoying to
        # implement a lot of our math. So we store scalars as shape (1,) and
        # fake the outer parts.

        self.data = np.empty (shape, dtype=get_sampled_dtype (dtype))
        self._zerod = (self.data.shape == ())

        if self._zerod:
            self.data = np.atleast_1d (self.data)

        if _noinit:
            return # caller's responsibility to fill `data`

        self.data['kind'].fill (Kind.undef)
        self.data['samples'].fill (np.nan)


    @classmethod
    def from_other (cls, v, copy=True, domain=None):
        if isinstance (v, cls):
            if copy:
                return v.copy ()
            return v

        # TODO: handle other value types. If we're still here, we expect some
        # numerical array-like floats. Domain can only get less restrictive
        # when we do math on them, so it's OK to choose the best domain we can
        # given the data we have.

        a = try_asarray (v)
        if a is None:
            raise ValueError ('do not know how to handle operand %r' % v)

        if domain is None:
            if np.all (a >= 0):
                domain = Domain.nonnegative
            elif np.all (a <= 0):
                domain = Domain.nonpositive
            else:
                domain = Domain.anything

        return cls.from_exact_array (domain, Kind.msmt, a)

    @classmethod
    def from_exact_array (cls, domain, kind, v):
        domain = Domain.normalize (domain)
        Kind.check (kind)
        if not _all_in_domain (v, domain):
            raise ValueError ('illegal Sampled initializer: data %r do not lie in '
                              'stated domain' % v)

        v = np.asarray (v)
        r = cls (domain, v.shape)
        r.data['kind'] = kind
        r.data['samples'] = v[...,None]
        return r

    @classmethod
    def from_norm (cls, mean, std, shape=(), domain=Domain.anything):
        domain = Domain.normalize (domain)
        if std < 0:
            raise ValueError ('std must be nonnegative')

        r = cls (domain, shape)
        r.data['kind'].fill (Kind.msmt)
        r.data['samples'] = np.random.normal (mean, std, shape+(sampled_n_samples,))
        return r


    # (Additional) basic array properties

    @property
    def dtype (self):
        return self.data.dtype['samples'].base


    # Stringification

    @staticmethod
    def _str_one (datum):
        k = datum['kind']

        # TODO: better control of precision

        if k == Kind.undef:
            return '?'
        elif k == Kind.lower:
            return '>%.4f' % datum['samples'][0]
        elif k == Kind.upper:
            return '<%.4f' % datum['samples'][0]

<<<<<<< HEAD
        # XXX temporary
        return '%.3fpm%.3f' % (datum['samples'].mean (), datum['samples'].std ())
=======
    def __pk_latex_u3col__ (self, **kwargs):
        return br'\multicolumn{3}{c}{%s}' % self.__pk_latex__ (**kwargs)


    # Math. We start with addition. It gets complicated!
>>>>>>> c9ef5460


    @classmethod
    def parse (cls, text, domain=Domain.anything):
        raise NotImplementedError () # TODO


class SampledFunctionLibrary (MeasurementFunctionLibrary):
    # Lots of housekeeping ...

    def accepts (self, other):
        return isinstance (other, numpy_types + (Sampled,))


    def append (self, x, y):
        y = self.typeconvert (y)
        data = np.concatenate ((x.data, y.data))
        zerod = (data.shape == ())
        if zerod:
            data = np.atleast_1d (data)
        rv = Sampled (x.domain, data.shape, _noalloc=True)
        rv.data = data
        rv._zerod = zerod
        return rv


    def broadcast_to (self, x, shape):
        zerod = (shape == ())
        if zerod:
            shape = (1,)

        data = np.broadcast_to (x.data, shape)
        rv = Sampled (x.domain, data.shape, _noalloc=True)
        rv.data = data
        rv._zerod = zerod
        return rv


    def fill_from_broadcasted (self, x, out):
        out.domain = x.domain
        out.data['kind'] = x.data['kind']
        out.data['samples'] = x.data['samples']


    def fill_unity_like (self, x, out):
        out.domain = Domain.nonnegative
        m = (x.data['kind'] != Kind.undef)
        out.data['kind'][m] = Kind.msmt
        out.data['samples'][m] = 1
        m = ~m
        out.data['kind'][m] = Kind.undef
        out.data['samples'][m] = np.nan


    def new_empty (self, shape, dtype):
        return Sampled (Domain.anything, shape, dtype=dtype, _noinit=True)


    def reshape (self, x, shape):
        zerod = (shape == ())
        if zerod:
            shape = (1,)

        data = x.data.reshape (shape)
        rv = Sampled (x.domain, data.shape, _noalloc=True)
        rv.data = data
        rv._zerod = zerod
        return rv


    def typeconvert (self, x):
        if x is None:
            return None

        if isinstance (x, Sampled):
            return x

        # TODO: handle other value types. If we're still here, we expect some
        # numerical array-like floats. Domain can only get less restrictive
        # when we do math on them, so it's OK to choose the best domain we can
        # given the data we have.

        a = try_asarray (x)
        if a is None:
            raise ValueError ('do not know how to handle operand %r' % x)

        if np.all (a >= 0):
            domain = Domain.nonnegative
        elif np.all (a <= 0):
            domain = Domain.nonpositive
        else:
            domain = Domain.anything

        return Sampled.from_exact_array (domain, Kind.msmt, a)


    # The actual core math functions

    def tidy_add (self, x, y, out):
        out.domain = Domain.add[_ordpair (x.domain, y.domain)]
        out.data['kind'] = Kind.add[Kind.binop (x.data['kind'], y.data['kind'])]
        np.add (x.data['samples'], y.data['samples'], out.data['samples'])
        return out


    def tidy_exp (self, x, out):
        out.domain = Domain.nonnegative
        out.data['kind'] = x.data['kind']
        np.exp (x.data['samples'], out.data['samples'])
        return out


    def tidy_log (self, x, out):
        # Remember that we may have `x is kind`!
        out.data['kind'] = x.data['kind']
        np.log (x.data['samples'], out.data['samples'])

        if out.domain != Domain.nonnegative:
            undef = np.any (~np.isfinite (out.data['samples']), axis=-1) | (out.data['kind'] == Kind.upper)
            out.data['kind'][undef] = Kind.undef
            out.data['samples'][undef,:] = np.nan

        out.domain = Domain.anything
        return out


    def tidy_multiply (self, x, y, out):
        out.domain = Domain.mul[_ordpair (x.domain, y.domain)]

        # There's probably a smarter way to make sure that we get the limit
        # directions correct, but this ought to at least work.

        xkind = x.data['kind'].copy ()
        xnegate = ((xkind == Kind.lower) | (xkind == Kind.upper)) & (x.data['samples'][...,0] < 0)
        xkind[xnegate] = Kind.negate[xkind[xnegate]]

        ykind = y.data['kind'].copy ()
        ynegate = ((ykind == Kind.lower) | (ykind == Kind.upper)) & (y.data['samples'][...,0] < 0)
        ykind[ynegate] = Kind.negate[ykind[ynegate]]

        out.data['kind'] = Kind.posmul[Kind.binop (xkind, ykind)]
        nnegate = xnegate ^ ynegate
        out.data['kind'][nnegate] = Kind.negate[out.data['kind'][nnegate]]

        np.multiply (x.data['samples'], y.data['samples'], out.data['samples'])
        return out


    def tidy_negative (self, x, out):
        out.domain = Domain.negate[x.domain]
        out.data['kind'] = Kind.negate[x.data['kind']]
        np.negative (x.data['samples'], out.data['samples'])
        return out


    def tidy_reciprocal (self, x, out):
        out.domain = x.domain
        out.data['kind'] = Kind.reciprocal[x.data['kind']]
        # np.reciprocal() truncates integers, which we don't want
        np.divide (1, x.data['samples'], out.data['samples'])
        return out


sampled_function_library = SampledFunctionLibrary ()
Sampled._pk_mathlib_library_ = sampled_function_library




# "Approximate" measurements. These do not have the absurd memory requirements
# of Sampled, but their uncertainty assessment is only ... approximate. We do
# simpleminded error propagation as a courtesy; it very easily confused and
# should not be used for careful work.

class ApproximateDtypeGenerator (object):
    def __init__ (self):
        self.cache = {}

    def __call__ (self, sample_dtype):
        prev = self.cache.get (sample_dtype)
        if prev is not None:
            return prev

        # The `str` calls are needed for Python 2.x since unicode_literals is
        # activated.
        npad = np.dtype (sample_dtype).itemsize - 1
        dtype = np.dtype ([
            (str ('kind'), np.uint8, 1),
            (str ('_pad'), np.uint8, npad),
            (str ('x'), sample_dtype, 1),
            (str ('u'), sample_dtype, 1),
        ])
        self.cache[sample_dtype] = dtype
        return dtype

get_approximate_dtype = ApproximateDtypeGenerator ()


class Approximate (MeasurementABC):
    """An approximate uncertain value, represented with a scalar uncertainty parameter.

    """
    def __init__ (self, domain, shape, dtype=np.double, _noalloc=False, _noinit=False):
        self.domain = Domain.normalize (domain)

        if _noalloc:
            return # caller's responsibility to set `data` and `_zerod`

        # You can't index scalar values which makes it really annoying to
        # implement a lot of our math. So we store scalars as shape (1,) and
        # fake the outer parts.

        self.data = np.empty (shape, dtype=get_approximate_dtype (dtype))
        self._zerod = (self.data.shape == ())

        if self._zerod:
            self.data = np.atleast_1d (self.data)

        if _noinit:
            return # caller's responsibility to fill `data`

        self.data['kind'].fill (Kind.undef)
        self.data['x'].fill (np.nan)
        self.data['u'].fill (np.nan)


    @classmethod
    def from_other (cls, v, copy=True, domain=None):
        if isinstance (v, cls):
            if copy:
                return v.copy ()
            return v

        # TODO: handle other value types. If we're still here, we expect some
        # numerical array-like floats. Domain can only get less restrictive
        # when we do math on them, so it's OK to choose the best domain we can
        # given the data we have.

        a = try_asarray (v)
        if a is None:
            raise ValueError ('do not know how to handle operand %r' % v)

        if domain is None:
            if np.all (a >= 0):
                domain = Domain.nonnegative
            elif np.all (a <= 0):
                domain = Domain.nonpositive
            else:
                domain = Domain.anything

        return cls.from_arrays (domain, Kind.msmt, a, 0)

    @classmethod
    def from_arrays (cls, domain, kind, x, u):
        domain = Domain.normalize (domain)
        Kind.check (kind)
        if not _all_in_domain (x, domain):
            raise ValueError ('illegal Approximate x initializer: data %r do not lie in '
                              'stated domain' % x)

        x = np.asarray (x)
        r = cls (domain, x.shape)
        r.data['kind'] = kind
        r.data['x'] = x
        r.data['u'] = u

        if not _all_in_domain (r.data['u'], Domain.nonnegative):
            raise ValueError ('illegal Approximate u initializer: some values %r '
                              'are negative' % u)

        return r


    # (Additional) basic array properties

    @property
    def dtype (self):
        return self.data.dtype['x']


    # Comparison helpers

    def __lt__ (self, other):
        raise TypeError ('uncertain value does not have a well-defined "<" comparison; use lt() with caution')

    def __le__ (self, other):
        raise TypeError ('uncertain value does not have a well-defined "<=" comparison; use le() with caution')

    def __gt__ (self, other):
        raise TypeError ('uncertain value does not have a well-defined ">" comparison; use gt() with caution')

    def __ge__ (self, other):
        raise TypeError ('uncertain value does not have a well-defined ">=" comparison; use ge() with caution')


    def lt (self, other):
        """Returns true where the values in *self* are less than *other*, following this
        definition:

        - The result for *undef* values is always false
        - The result for *msmt* values is the result of comparing the "representative" value.
        - The result for limits is true if the limit is contained entirely within
          the proposed interval.

        *other* must be a scalar.

        TODO: arguments adjusting the behavior.

        """
        rv = (((self.data['kind'] == Kind.msmt) | (self.data['kind'] == Kind.upper))
              & (self.data['x'] < other))

        if other > 0 and self.domain == Domain.nonpositive:
            # This is the only way that a lower limit can result in True in
            # the strict definition.
            rv[self.data['kind'] == Kind.lower] = True

        if self._zerod:
            rv = rv[0]
        return rv


    def gt (self, other):
        """Note that we cannot simply invert `lt` since we have to handle undefs
        properly.

        """
        rv = (((self.data['kind'] == Kind.msmt) | (self.data['kind'] == Kind.lower))
              & (self.data['x'] > other))

        if other < 0 and self.domain == Domain.nonnegative:
            rv[self.data['kind'] == Kind.upper] = True

        if self._zerod:
            rv = rv[0]
        return rv


    # Stringification

    @staticmethod
    def _str_one (datum):
        k = datum['kind']

        # TODO: better control of precision

        if k == Kind.undef:
            return '?'
        elif k == Kind.lower:
            return '>%.4f' % datum['x']
        elif k == Kind.upper:
            return '<%.4f' % datum['x']

        return '%.3fpm%.3f' % (datum['x'], datum['u'])


    @classmethod
    def parse (cls, text, domain=Domain.anything):
        """This only handles scalar values. Accepted formats are:

        "?"
        "<{float}"
        ">{float}"
        "{float}"
        "{float}pm{float}"

        where {float} stands for a floating-point number.
        """
        domain = Domain.normalize (domain)
        rv = cls (domain, ())

        if text[0] == '<':
            rv.data['kind'] = Kind.upper
            rv.data['x'] = float (text[1:])
            rv.data['u'] = 0
        elif text[0] == '>':
            rv.data['kind'] = Kind.lower
            rv.data['x'] = float (text[1:])
            rv.data['u'] = 0
        elif text == '?':
            rv.data['kind'] = Kind.undef
            rv.data['x'] = np.nan
            rv.data['u'] = np.nan
        else:
            rv.data['kind'] = Kind.msmt
            pieces = text.split ('pm', 1)
            rv.data['x'] = float (pieces[0])

            if len (pieces) == 1:
                rv.data['u'] = 0
            else:
                rv.data['u'] = float (pieces[1])

        if rv.data['kind'] != Kind.undef:
            if not _all_in_domain (rv.data['x'], rv.domain):
                raise ValueError ('value of %s is not in stated domain %s' %
                                  (text, Domain.names[domain]))
            if rv.data['u'] < 0:
                raise ValueError ('uncertainty of %s is negative' % text)

        return rv


class ApproximateFunctionLibrary (MeasurementFunctionLibrary):
    # Lots of housekeeping functions ...

    def accepts (self, other):
        return isinstance (other, numpy_types + (Approximate,))


    def append (self, x, y):
        y = self.typeconvert (y)
        data = np.concatenate ((x.data, y.data))
        zerod = (data.shape == ())
        if zerod:
            data = np.atleast_1d (data)
        rv = Approximate (x.domain, data.shape, _noalloc=True)
        rv.data = data
        rv._zerod = zerod
        return rv


    def broadcast_to (self, x, shape):
        zerod = (shape == ())
        if zerod:
            shape = (1,)

        data = np.broadcast_to (x.data, shape)
        rv = Approximate (x.domain, data.shape, _noalloc=True)
        rv.data = data
        rv._zerod = zerod
        return rv


    def fill_from_broadcasted (self, x, out):
        out.domain = x.domain
        out.data['kind'] = x.data['kind']
        out.data['x'] = x.data['x']
        out.data['u'] = x.data['u']


    def fill_unity_like (self, x, out):
        out.domain = Domain.nonnegative
        m = (x.data['kind'] != Kind.undef)
        out.data['kind'][m] = Kind.msmt
        out.data['x'][m] = 1
        out.data['u'][m] = 0
        m = ~m
        out.data['kind'][m] = Kind.undef
        out.data['x'][m] = np.nan
        out.data['u'][m] = np.nan


    def new_empty (self, shape, dtype):
        return Approximate (Domain.anything, shape, dtype=dtype, _noinit=True)


    def reshape (self, x, shape):
        zerod = (shape == ())
        if zerod:
            shape = (1,)

        data = x.data.reshape (shape)
        rv = Approximate (x.domain, data.shape, _noalloc=True)
        rv.data = data
        rv._zerod = zerod
        return rv


    def typeconvert (self, x):
        if x is None:
            return None

        if isinstance (x, Approximate):
            return x

        # TODO: handle other value types. If we're still here, we expect some
        # numerical array-like floats. Domain can only get less restrictive
        # when we do math on them, so it's OK to choose the best domain we can
        # given the data we have.

        a = try_asarray (x)
        if a is None:
            raise ValueError ('do not know how to handle operand %r' % x)

        if np.all (a >= 0):
            domain = Domain.nonnegative
        elif np.all (a <= 0):
            domain = Domain.nonpositive
        else:
            domain = Domain.anything

        return Approximate.from_other (a, domain=domain)


    # The actual core math functions

    def tidy_add (self, x, y, out):
        out.domain = Domain.add[_ordpair (x.domain, y.domain)]
        out.data['kind'] = Kind.add[Kind.binop (x.data['kind'], y.data['kind'])]
        np.add (x.data['x'], y.data['x'], out.data['x'])
        np.sqrt (x.data['u']**2 + y.data['u']**2, out.data['u'])
        return out


    def tidy_cmask (self, x, out, welldefined=False, finite=False):
        out.fill (True)

        if welldefined:
            np.logical_and (out, x.data['kind'] == Kind.msmt, out)

        if finite:
            np.logical_and (out, np.isfinite (x.data['x']), out)

        return out


    def tidy_exp (self, x, out):
        out.domain = Domain.nonnegative
        out.data['kind'] = x.data['kind']
        np.multiply (x.data['u'], x.data['x'], out.data['u'])
        np.exp (x.data['x'], out.data['x'])
        return out


    def tidy_log (self, x, out):
        # Remember that we may have `x is out`!
        out.data['kind'] = x.data['kind']

        if x.domain == Domain.nonnegative:
            np.divide (x.data['u'], x.data['x'], out.data['u'])
            np.log (x.data['x'], out.data['x'])
        else:
            m = (x.data['x'] <= 0) | (x.data['kind'] == Kind.upper) | (x.data['kind'] == Kind.undef)
            out.data['kind'][m] = Kind.undef
            out.data['x'][m] = np.nan
            out.data['u'][m] = np.nan
            m = ~m
            # can't use np.divide(), etc., since we're fancy-indexing:
            out.data['u'][m] = x.data['u'][m] / x.data['x'][m]
            out.data['x'][m] = np.log (x.data['x'][m])

        out.domain = Domain.anything
        return out


    def tidy_multiply (self, x, y, out):
        out.domain = Domain.mul[_ordpair (x.domain, y.domain)]

        # There's probably a smarter way to make sure that we get the limit
        # directions correct, but this ought to at least work.

        xkind = x.data['kind'].copy ()
        xnegate = (x.data['x'] < 0)
        xkind[xnegate] = Kind.negate[xkind[xnegate]]

        ykind = y.data['kind'].copy ()
        ynegate = (y.data['x'] < 0)
        ykind[ynegate] = Kind.negate[ykind[ynegate]]

        out.data['kind'] = Kind.posmul[Kind.binop (xkind, ykind)]
        nnegate = xnegate ^ ynegate
        out.data['kind'][nnegate] = Kind.negate[out.data['kind'][nnegate]]

        np.sqrt ((x.data['u'] * y.data['x'])**2 + (y.data['u'] * x.data['x'])**2, out.data['u'])
        np.multiply (x.data['x'], y.data['x'], out.data['x'])
        return out


    def tidy_negative (self, x, out):
        out.domain = Domain.negate[x.domain]
        out.data['kind'] = Kind.negate[x.data['kind']]
        np.negative (x.data['x'], out.data['x'])
        out.data['u'] = x.data['u']
        return out


    def tidy_reciprocal (self, x, out):
        out.domain = x.domain
        out.data['kind'] = Kind.reciprocal[x.data['kind']]
        # np.reciprocal() truncates integers, which we don't want
        np.divide (1, x.data['x'], out.data['x'])
        np.multiply (x.data['u'], out.data['x']**2, out.data['u'])
        return out


    def tidy_repvals (self, x, out, method=None, limitsok=False):
        if not limitsok and np.any ((x.data['kind'] == Kind.lower) | (x.data['kind'] == Kind.upper)):
            raise ValueError ('cannot call repvals() on measurement array containing '
                              'limits without limitsok=True')

        out[:] = x.data['x']
        return out


approximate_function_library = ApproximateFunctionLibrary ()
Approximate._pk_mathlib_library_ = approximate_function_library




def try_as_measurement (thing):
    if isinstance (thing, MeasurementABC):
        return thing

    from numutil import try_asarray
    a = try_asarray (thing)
    if a is not None:
        return Approximate.from_other (a)

    raise ValueError ('do not know how to convert %r to a Measurement' % thing)<|MERGE_RESOLUTION|>--- conflicted
+++ resolved
@@ -580,17 +580,15 @@
         elif k == Kind.upper:
             return '<%.4f' % datum['samples'][0]
 
-<<<<<<< HEAD
         # XXX temporary
         return '%.3fpm%.3f' % (datum['samples'].mean (), datum['samples'].std ())
-=======
+
+
     def __pk_latex_u3col__ (self, **kwargs):
         return br'\multicolumn{3}{c}{%s}' % self.__pk_latex__ (**kwargs)
 
 
     # Math. We start with addition. It gets complicated!
->>>>>>> c9ef5460
-
 
     @classmethod
     def parse (cls, text, domain=Domain.anything):
